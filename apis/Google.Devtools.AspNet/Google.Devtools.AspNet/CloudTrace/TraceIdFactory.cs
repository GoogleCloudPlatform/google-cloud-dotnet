﻿// Copyright 2016 Google Inc. All Rights Reserved.
// 
// Licensed under the Apache License, Version 2.0 (the "License");
// you may not use this file except in compliance with the License.
// You may obtain a copy of the License at
// 
//     http://www.apache.org/licenses/LICENSE-2.0
// 
// Unless required by applicable law or agreed to in writing, software
// distributed under the License is distributed on an "AS IS" BASIS,
// WITHOUT WARRANTIES OR CONDITIONS OF ANY KIND, either express or implied.
// See the License for the specific language governing permissions and
// limitations under the License.

using Org.BouncyCastle.Math;
using System;

namespace Google.Devtools.AspNet
{
    /// <summary>
    /// A factory to create random trace ids.
    /// </summary>
    internal sealed class TraceIdFactory
    {
        private TraceIdFactory() {}

        /// <summary>
        /// Create a new <see cref="TraceIdFactory"/>.
        /// </summary>
        public static TraceIdFactory Create() => new TraceIdFactory();

        /// <summary>
        /// Gets a random trace id.
        /// </summary>
<<<<<<< HEAD
        public string NextId()
        {
            byte[] bytes = new byte[128 / 8];
            _random.NextBytes(bytes);
            BigInteger idInt = new BigInteger(1, bytes);
            return idInt.ToString(16).PadLeft(32, '0');
        }
=======
        public string NextId() => Guid.NewGuid().ToString("N");
>>>>>>> 28c1f5e0
    }
}<|MERGE_RESOLUTION|>--- conflicted
+++ resolved
@@ -12,7 +12,6 @@
 // See the License for the specific language governing permissions and
 // limitations under the License.
 
-using Org.BouncyCastle.Math;
 using System;
 
 namespace Google.Devtools.AspNet
@@ -32,16 +31,6 @@
         /// <summary>
         /// Gets a random trace id.
         /// </summary>
-<<<<<<< HEAD
-        public string NextId()
-        {
-            byte[] bytes = new byte[128 / 8];
-            _random.NextBytes(bytes);
-            BigInteger idInt = new BigInteger(1, bytes);
-            return idInt.ToString(16).PadLeft(32, '0');
-        }
-=======
         public string NextId() => Guid.NewGuid().ToString("N");
->>>>>>> 28c1f5e0
     }
 }