--- conflicted
+++ resolved
@@ -14,7 +14,6 @@
 
 using Google.Api.Gax;
 using System;
-using System.Diagnostics;
 using System.Threading;
 
 namespace Google.Devtools.AspNet
@@ -33,13 +32,8 @@
         /// <summary>The amount of time that must be waited before allowing tracing.</summary>
         private readonly long _fixedDelayMillis;
 
-<<<<<<< HEAD
         // A timer to manage time between events.
         private readonly ITimer _timer;
-=======
-        /// <summary>A stopwatch to manage time between events.</summary>
-        private readonly Stopwatch _stopWatch;
->>>>>>> 28c1f5e0
 
         /// <summary>The last time tracing was allowed.</summary>
         private long _lastCallMillis;
@@ -54,25 +48,13 @@
             {
                 if (_instance == null)
                 {
-<<<<<<< HEAD
-                    if (_instance == null)
-                    {
-                        _instance = new RateLimiter(qps, StopwatchTimer.Create());
-                    }
-=======
-                    _instance = new RateLimiter(qps);
->>>>>>> 28c1f5e0
+                    _instance = new RateLimiter(qps, StopwatchTimer.Create());
                 }
             }
-             return _instance;
+            return _instance;
         }
 
-<<<<<<< HEAD
         internal RateLimiter(double qps, ITimer timer) {
-=======
-        private RateLimiter(double qps)
-        {
->>>>>>> 28c1f5e0
             GaxPreconditions.CheckArgument(qps > 0, nameof(qps), "qps must be greater than 0");
 
             _timer = timer;
@@ -86,31 +68,10 @@
         /// See if tracing is allowed.  If tracing is allowed, tracing will not be allowed to occur 
         /// again until the allotted time (1/qps) has passed.
         /// </summary>
-<<<<<<< HEAD
-        /// <returns>True tracing is allowed.</returns>
-        public bool CanTrace() {
-            if (CanTrace(_timer.GetElapsedMilliseconds()))
-            {
-                lock (_mutex)
-                {
-                    long nowMillis = _timer.GetElapsedMilliseconds();
-                    if (CanTrace(nowMillis))
-                    {
-                        _lastCallMillis = nowMillis;
-                        return true;
-                    }
-                }
-            }
-            return false;
-        }
-
-        private bool CanTrace(long nowMillis)
-=======
         /// <returns>True if tracing is allowed.</returns>
         public bool CanTrace()
->>>>>>> 28c1f5e0
         {
-            var nowMillis = _stopWatch.ElapsedMilliseconds;
+            var nowMillis = _timer.GetElapsedMilliseconds();
             var lastCallMillis = _lastCallMillis;
             return (nowMillis - lastCallMillis > _fixedDelayMillis) &&
                 Interlocked.CompareExchange(ref _lastCallMillis, nowMillis, lastCallMillis) == lastCallMillis;
