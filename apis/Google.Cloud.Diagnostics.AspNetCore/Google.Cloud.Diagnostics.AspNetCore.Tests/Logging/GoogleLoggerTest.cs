--- conflicted
+++ resolved
@@ -44,13 +44,8 @@
 
         private GoogleLogger GetLogger(IConsumer<LogEntry> consumer, LogLevel logLevel = LogLevel.Information)
         {
-<<<<<<< HEAD
             LoggerOptions options = LoggerOptions.Create(logLevel, MonitoredResourceUtils.GlobalResource);
-            return new GoogleLogger(consumer, s_logToProject, options, _logName, s_clock);
-=======
-            LoggerOptions options = LoggerOptions.Create(logLevel);
             return new GoogleLogger(consumer, s_logTarget, options, _logName, s_clock);
->>>>>>> 2a5115f3
         }
 
         [Fact]
