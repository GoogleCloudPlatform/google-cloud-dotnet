--- conflicted
+++ resolved
@@ -64,11 +64,7 @@
             GaxPreconditions.CheckNotNullOrEmpty(version, nameof(version));
 
             options = options ?? ErrorReportingOptions.Create(projectId);
-<<<<<<< HEAD
-            var consumer = ReportedErrorEventConsumerFactory.Create(projectId, options);
-=======
             var consumer = options.CreateConsumer(projectId);
->>>>>>> 362a7a20
             var logger = new ErrorReportingExceptionLogger(consumer, serviceName, version);
             app.UseMiddleware<ErrorReportingExceptionLoggerMiddleware>(logger);
         }
