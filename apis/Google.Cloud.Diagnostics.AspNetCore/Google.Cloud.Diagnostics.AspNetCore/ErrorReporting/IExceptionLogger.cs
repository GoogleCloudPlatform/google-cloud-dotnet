﻿// Copyright 2016 Google Inc. All Rights Reserved.
// 
// Licensed under the Apache License, Version 2.0 (the "License");
// you may not use this file except in compliance with the License.
// You may obtain a copy of the License at
// 
//     http://www.apache.org/licenses/LICENSE-2.0
// 
// Unless required by applicable law or agreed to in writing, software
// distributed under the License is distributed on an "AS IS" BASIS,
// WITHOUT WARRANTIES OR CONDITIONS OF ANY KIND, either express or implied.
// See the License for the specific language governing permissions and
// limitations under the License.

using Microsoft.AspNetCore.Http;
using System;
using System.Threading.Tasks;

namespace Google.Cloud.Diagnostics.AspNetCore
{
    /// <summary>
    /// A generic exception logger.
    /// </summary>
<<<<<<< HEAD
    internal interface IExceptionLogger
    {
        /// <summary>
        /// Logs an exception that occurred.
=======
    public interface IExceptionLogger
    {
        /// <summary>
        /// Asynchronously logs an exception that occurred.
>>>>>>> 62a2608f
        /// </summary>
        /// <param name="context">The current http context.  Cannot be null.</param>
        /// <param name="exception">The exception to log.  Cannot be null.</param>
        /// <returns>A task representing the asynchronous operation.</returns>
        Task LogAsync(HttpContext context, Exception exception);
    }
}<|MERGE_RESOLUTION|>--- conflicted
+++ resolved
@@ -21,17 +21,10 @@
     /// <summary>
     /// A generic exception logger.
     /// </summary>
-<<<<<<< HEAD
-    internal interface IExceptionLogger
-    {
-        /// <summary>
-        /// Logs an exception that occurred.
-=======
     public interface IExceptionLogger
     {
         /// <summary>
         /// Asynchronously logs an exception that occurred.
->>>>>>> 62a2608f
         /// </summary>
         /// <param name="context">The current http context.  Cannot be null.</param>
         /// <param name="exception">The exception to log.  Cannot be null.</param>
