﻿// Copyright 2016 Google Inc. All Rights Reserved.
// 
// Licensed under the Apache License, Version 2.0 (the "License");
// you may not use this file except in compliance with the License.
// You may obtain a copy of the License at
// 
//     http://www.apache.org/licenses/LICENSE-2.0
// 
// Unless required by applicable law or agreed to in writing, software
// distributed under the License is distributed on an "AS IS" BASIS,
// WITHOUT WARRANTIES OR CONDITIONS OF ANY KIND, either express or implied.
// See the License for the specific language governing permissions and
// limitations under the License.

using Moq;
using System.Collections.Generic;
using System.Threading;
using System.Threading.Tasks;
using Xunit;

namespace Google.Cloud.Diagnostics.Common.Tests
{
    public class SizedBufferingConsumerTest
    {
        private static readonly Task s_completedTask = Task.FromResult(1);

        private const int _bufferSize = 10;

<<<<<<< HEAD
        private SizedBufferingConsumer<int> GetConsumer(IConsumer<int> consumer) 
=======
        private IFlushableConsumer<int> GetConsumer(IConsumer<int> consumer) 
>>>>>>> 5e183e07
            => SizedBufferingConsumer<int>.Create(consumer, Utils.IntSizer.Instance, _bufferSize);

        [Fact]
        public void Receive()
        {
            var mockConsumer = new Mock<IConsumer<int>>();
            var consumer = GetConsumer(mockConsumer.Object);
            consumer.Receive(new[] { 1, 2 });

            // Ensure ints have not been sent as they are not bigger then the buffer.
            mockConsumer.Verify(c => c.Receive(It.IsAny<IEnumerable<int>>()), Times.Never());

            // Add the initial ints the list.  This ensures we verify the right 
            // values where received.
            mockConsumer.Setup(c => c.Receive(new[] { 1, 2, 3, 4, 5 }));

            // Fill the buffer so it will be flushed.
            consumer.Receive(new[] { 3, 4, 5 });
            mockConsumer.VerifyAll();
        }

        [Fact]
        public void Flush()
        {
            int[] intArray = { 1, 2, 3, 4 };
            var mockConsumer = new Mock<IConsumer<int>>();
            var consumer = GetConsumer(mockConsumer.Object);

            consumer.Receive(intArray);
            mockConsumer.Verify(c => c.Receive(It.IsAny<IEnumerable<int>>()), Times.Never());

            mockConsumer.Setup(c => c.Receive(intArray));
            consumer.Flush();
            mockConsumer.VerifyAll();
        }

        [Fact]
        public void Flush_NoTraces()
        {
            var mockConsumer = new Mock<IConsumer<int>>();
            mockConsumer.Setup(c => c.Receive(new int[] { }));
            var consumer = GetConsumer(mockConsumer.Object);

            consumer.Receive(new int[] { });
            consumer.Flush();
            mockConsumer.Verify(c => c.Receive(It.IsAny<IEnumerable<int>>()), Times.Never());
        }

        [Fact]
        public async Task ReceiveAsync()
        {
            var mockConsumer = new Mock<IConsumer<int>>();
            var consumer = GetConsumer(mockConsumer.Object);
            await consumer.ReceiveAsync(new[] { 1, 2 }, CancellationToken.None);

            // Ensure ints have not been sent as they are not bigger then the buffer.
            mockConsumer.Verify(c => c.ReceiveAsync(
                It.IsAny<IEnumerable<int>>(), CancellationToken.None), Times.Never());

            // Add the initial ints the list.  This ensures we verify the right 
            // values where received.
            mockConsumer.Setup(c => c.ReceiveAsync(
<<<<<<< HEAD
                new[] { 1, 2, 3, 4, 5 }, CancellationToken.None)).Returns(s_completedTask);
=======
                new[] { 1, 2, 3, 4, 5 }, CancellationToken.None)).Returns(CommonUtils.CompletedTask);
>>>>>>> 5e183e07

            // Fill the buffer so it will be flushed.
            await consumer.ReceiveAsync(new[] { 3, 4, 5 }, CancellationToken.None);
            mockConsumer.VerifyAll();
        }

        [Fact]
        public async Task FlushAsync()
        {
            int[] intArray = { 1, 2, 3, 4 };
            var mockConsumer = new Mock<IConsumer<int>>();
            var consumer = GetConsumer(mockConsumer.Object);

            await consumer.ReceiveAsync(intArray);
            mockConsumer.Verify(c => c.ReceiveAsync(
                It.IsAny<IEnumerable<int>>(), CancellationToken.None), Times.Never());

            mockConsumer.Setup(c => c.ReceiveAsync(
<<<<<<< HEAD
                intArray, CancellationToken.None)).Returns(s_completedTask);
=======
                intArray, CancellationToken.None)).Returns(CommonUtils.CompletedTask);
>>>>>>> 5e183e07
            await consumer.FlushAsync();
            mockConsumer.VerifyAll();
        }

        [Fact]
        public async Task FlushAsync_NoTraces()
        {
            var mockConsumer = new Mock<IConsumer<int>>();
            mockConsumer.Setup(c => c.ReceiveAsync(new int[] { }, CancellationToken.None));
            var consumer = GetConsumer(mockConsumer.Object);

            await consumer.ReceiveAsync(new int[] { });
            consumer.Flush();
            mockConsumer.Verify(c => c.ReceiveAsync(
                It.IsAny<IEnumerable<int>>(), CancellationToken.None), Times.Never());
        }
    }
}<|MERGE_RESOLUTION|>--- conflicted
+++ resolved
@@ -22,15 +22,9 @@
 {
     public class SizedBufferingConsumerTest
     {
-        private static readonly Task s_completedTask = Task.FromResult(1);
-
         private const int _bufferSize = 10;
 
-<<<<<<< HEAD
-        private SizedBufferingConsumer<int> GetConsumer(IConsumer<int> consumer) 
-=======
         private IFlushableConsumer<int> GetConsumer(IConsumer<int> consumer) 
->>>>>>> 5e183e07
             => SizedBufferingConsumer<int>.Create(consumer, Utils.IntSizer.Instance, _bufferSize);
 
         [Fact]
@@ -93,11 +87,7 @@
             // Add the initial ints the list.  This ensures we verify the right 
             // values where received.
             mockConsumer.Setup(c => c.ReceiveAsync(
-<<<<<<< HEAD
-                new[] { 1, 2, 3, 4, 5 }, CancellationToken.None)).Returns(s_completedTask);
-=======
                 new[] { 1, 2, 3, 4, 5 }, CancellationToken.None)).Returns(CommonUtils.CompletedTask);
->>>>>>> 5e183e07
 
             // Fill the buffer so it will be flushed.
             await consumer.ReceiveAsync(new[] { 3, 4, 5 }, CancellationToken.None);
@@ -116,11 +106,8 @@
                 It.IsAny<IEnumerable<int>>(), CancellationToken.None), Times.Never());
 
             mockConsumer.Setup(c => c.ReceiveAsync(
-<<<<<<< HEAD
-                intArray, CancellationToken.None)).Returns(s_completedTask);
-=======
                 intArray, CancellationToken.None)).Returns(CommonUtils.CompletedTask);
->>>>>>> 5e183e07
+
             await consumer.FlushAsync();
             mockConsumer.VerifyAll();
         }
