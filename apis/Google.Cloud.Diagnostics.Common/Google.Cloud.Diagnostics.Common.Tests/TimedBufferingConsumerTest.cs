--- conflicted
+++ resolved
@@ -24,8 +24,6 @@
 {
     public class TimedBufferingConsumerTest
     {
-        private static readonly Task s_completedTask = Task.FromResult(1);
-
         private static TimeSpan _waitTime = TimeSpan.FromSeconds(5);
 
         private DateTime _start = DateTime.UtcNow;
@@ -108,11 +106,7 @@
             // Add the initial ints the list.  This ensures we verify the right 
             // values where received.
             mockConsumer.Setup(c => c.ReceiveAsync(
-<<<<<<< HEAD
-                new[] { 1, 2, 3, 4, 5 }, CancellationToken.None)).Returns(s_completedTask);
-=======
                 new[] { 1, 2, 3, 4, 5 }, CancellationToken.None)).Returns(CommonUtils.CompletedTask);
->>>>>>> 5e183e07
             await consumer.ReceiveAsync(new[] { 3, 4, 5 });
             mockConsumer.VerifyAll();
         }
@@ -125,11 +119,7 @@
             int[] intArray = { 1, 2, 3, 4 };
             var mockConsumer = new Mock<IConsumer<int>>();
             mockConsumer.Setup(c => c.ReceiveAsync(
-<<<<<<< HEAD
-                intArray, CancellationToken.None)).Returns(s_completedTask);
-=======
                 intArray, CancellationToken.None)).Returns(CommonUtils.CompletedTask);
->>>>>>> 5e183e07
             var consumer = GetConsumer(mockConsumer.Object, clock);
 
             await consumer.ReceiveAsync(intArray, CancellationToken.None);
